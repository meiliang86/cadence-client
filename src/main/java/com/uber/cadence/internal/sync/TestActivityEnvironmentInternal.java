--- conflicted
+++ resolved
@@ -213,18 +213,8 @@
               .setWorkflowId("test-workflow-id")
               .setRunId(UUID.randomUUID().toString()));
       task.setActivityType(new ActivityType().setName(activityType));
-<<<<<<< HEAD
-      Result taskResult = activityTaskHandler.handle(task, NoopScope.getInstance());
-=======
-      IWorkflowService service = new WorkflowServiceWrapper(workflowService);
       Result taskResult =
-          activityTaskHandler.handle(
-              service,
-              testEnvironmentOptions.getDomain(),
-              options.getTaskList(),
-              task,
-              NoopScope.getInstance());
->>>>>>> 60408a17
+          activityTaskHandler.handle(options.getTaskList(), task, NoopScope.getInstance());
       return Workflow.newPromise(getReply(task, taskResult, resultClass, resultType));
     }
 
