--- conflicted
+++ resolved
@@ -192,10 +192,7 @@
   FAILOVER_CLOSE_DECISION,
   BAD_SIGNAL_INPUT_SIZE,
   RESET_WORKFLOW,
-<<<<<<< HEAD
   BAD_BINARY,
-=======
->>>>>>> b3621d54
 }
 
 enum CancelExternalWorkflowExecutionFailedCause {
