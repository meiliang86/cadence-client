--- conflicted
+++ resolved
@@ -4460,40 +4460,6 @@
     Assert.assertEquals("some result", result);
   }
 
-<<<<<<< HEAD
-  public static class TestWorkflowResetReplayWorkflow implements TestWorkflow1 {
-    @Override
-    public String execute(String taskList) {
-      ChildWorkflowOptions workflowOptions =
-          new ChildWorkflowOptions.Builder()
-              .setTaskList(taskList)
-              .setRetryOptions(new RetryOptions.Builder().setMaximumAttempts(3).setInitialInterval(Duration.ofSeconds(1)).build())
-              .build();
-
-      ActivityOptions options =
-          new ActivityOptions.Builder()
-              .setTaskList(taskList)
-              .setHeartbeatTimeout(Duration.ofSeconds(5))
-              .setScheduleToCloseTimeout(Duration.ofSeconds(5))
-              .setScheduleToStartTimeout(Duration.ofSeconds(5))
-              .setStartToCloseTimeout(Duration.ofSeconds(10))
-              .build();
-
-      for (int i = 0; i < 10; i++) {
-        if (Workflow.newRandom().nextDouble() > 0.5) {
-          Workflow.getLogger("test").info("Execute child workflow");
-          TestMultiargsWorkflowsFunc stubF =
-              Workflow.newChildWorkflowStub(TestMultiargsWorkflowsFunc.class, workflowOptions);
-          stubF.func();
-        } else {
-          Workflow.getLogger("test").info("Execute activity");
-          TestActivities activities = Workflow.newActivityStub(TestActivities.class, options);
-          activities.activity();
-        }
-      }
-
-      return "done";
-=======
   public static class TestLocalActivityWorkflowImpl implements TestWorkflow1 {
     @Override
     public String execute(String taskList) {
@@ -4517,12 +4483,186 @@
           Workflow.newActivityStub(TestActivities.class, newActivityOptions1(taskList));
       laResult = normalActivities.activity2(laResult, 123);
       return laResult;
->>>>>>> b3621d54
-    }
-  }
-
-  @Test
-<<<<<<< HEAD
+    }
+  }
+
+  @Test
+  public void testLocalActivity() {
+    startWorkerFor(TestLocalActivityWorkflowImpl.class);
+    TestWorkflow1 workflowStub =
+        workflowClient.newWorkflowStub(
+            TestWorkflow1.class, newWorkflowOptionsBuilder(taskList).build());
+    String result = workflowStub.execute(taskList);
+    assertEquals("test123123", result);
+    assertEquals(activitiesImpl.toString(), 3, activitiesImpl.invocations.size());
+  }
+
+  public static class TestLocalActivityMultiBatchWorkflowImpl implements TestWorkflow1 {
+    @Override
+    public String execute(String taskList) {
+      TestActivities localActivities =
+          Workflow.newLocalActivityStub(TestActivities.class, newLocalActivityOptions1());
+      String result = "";
+      for (int i = 0; i < 5; i++) {
+        result += localActivities.sleepActivity(2000, i);
+      }
+      return result;
+    }
+  }
+
+  @Test
+  public void testLocalActivityMultipleBatches() {
+    startWorkerFor(TestLocalActivityMultiBatchWorkflowImpl.class);
+    WorkflowOptions options =
+        new WorkflowOptions.Builder()
+            .setExecutionStartToCloseTimeout(Duration.ofMinutes(5))
+            .setTaskStartToCloseTimeout(Duration.ofSeconds(5))
+            .setTaskList(taskList)
+            .build();
+    TestWorkflow1 workflowStub = workflowClient.newWorkflowStub(TestWorkflow1.class, options);
+    String result = workflowStub.execute(taskList);
+    assertEquals("sleepActivity0sleepActivity1sleepActivity2sleepActivity3sleepActivity4", result);
+    assertEquals(activitiesImpl.toString(), 5, activitiesImpl.invocations.size());
+  }
+
+  public static class TestParallelLocalActivityExecutionWorkflowImpl implements TestWorkflow1 {
+    @Override
+    public String execute(String taskList) {
+      TestActivities localActivities =
+          Workflow.newLocalActivityStub(TestActivities.class, newLocalActivityOptions1());
+      List<Promise<String>> results = new ArrayList<>(4);
+      for (int i = 1; i <= 4; i++) {
+        results.add(Async.function(localActivities::sleepActivity, (long) 1000 * i, i));
+      }
+
+      Promise<String> result2 =
+          Async.function(
+              () -> {
+                String result = "";
+                for (int i = 0; i < 3; i++) {
+                  result += localActivities.sleepActivity(1000, 21);
+                }
+                return result;
+              });
+
+      return results.get(0).get()
+          + results.get(1).get()
+          + results.get(2).get()
+          + results.get(3).get()
+          + result2.get();
+    }
+  }
+
+  @Test
+  public void testParallelLocalActivityExecutionWorkflow() {
+    startWorkerFor(TestParallelLocalActivityExecutionWorkflowImpl.class);
+    WorkflowOptions options =
+        new WorkflowOptions.Builder()
+            .setExecutionStartToCloseTimeout(Duration.ofMinutes(5))
+            .setTaskStartToCloseTimeout(Duration.ofSeconds(5))
+            .setTaskList(taskList)
+            .build();
+    TestWorkflow1 workflowStub = workflowClient.newWorkflowStub(TestWorkflow1.class, options);
+    String result = workflowStub.execute(taskList);
+    assertEquals(
+        "sleepActivity1sleepActivity2sleepActivity3sleepActivity4sleepActivity21sleepActivity21sleepActivity21",
+        result);
+  }
+
+  public interface SignalOrderingWorkflow {
+    @WorkflowMethod
+    List<String> run();
+
+    @SignalMethod(name = "testSignal")
+    void signal(String s);
+  }
+
+  public static class SignalOrderingWorkflowImpl implements SignalOrderingWorkflow {
+    private List<String> signals = new ArrayList<>();
+
+    @Override
+    public List<String> run() {
+      Workflow.await(() -> signals.size() == 3);
+      return signals;
+    }
+
+    @Override
+    public void signal(String s) {
+      signals.add(s);
+    }
+  }
+
+  @Test
+  public void testSignalOrderingWorkflow() {
+    startWorkerFor(SignalOrderingWorkflowImpl.class);
+    WorkflowOptions options =
+        new WorkflowOptions.Builder()
+            .setExecutionStartToCloseTimeout(Duration.ofMinutes(1))
+            .setTaskStartToCloseTimeout(Duration.ofSeconds(10))
+            .setTaskList(taskList)
+            .build();
+    SignalOrderingWorkflow workflowStub =
+        workflowClient.newWorkflowStub(SignalOrderingWorkflow.class, options);
+    WorkflowClient.start(workflowStub::run);
+
+    // Suspend polling so that all the signals will be received in the same decision task.
+    if (useExternalService) {
+      workerFactory.suspendPolling();
+    } else {
+      testEnvironment.getWorkerFactory().suspendPolling();
+    }
+
+    workflowStub.signal("test1");
+    workflowStub.signal("test2");
+    workflowStub.signal("test3");
+
+    if (useExternalService) {
+      workerFactory.resumePolling();
+    } else {
+      testEnvironment.getWorkerFactory().resumePolling();
+    }
+
+    List<String> result = workflowStub.run();
+    List<String> expected = Arrays.asList("test1", "test2", "test3");
+    assertEquals(expected, result);
+  }
+
+  public static class TestWorkflowResetReplayWorkflow implements TestWorkflow1 {
+    @Override
+    public String execute(String taskList) {
+      ChildWorkflowOptions workflowOptions =
+          new ChildWorkflowOptions.Builder()
+              .setTaskList(taskList)
+              .setRetryOptions(new RetryOptions.Builder().setMaximumAttempts(3).setInitialInterval(Duration.ofSeconds(1)).build())
+              .build();
+
+      ActivityOptions options =
+          new ActivityOptions.Builder()
+              .setTaskList(taskList)
+              .setHeartbeatTimeout(Duration.ofSeconds(5))
+              .setScheduleToCloseTimeout(Duration.ofSeconds(5))
+              .setScheduleToStartTimeout(Duration.ofSeconds(5))
+              .setStartToCloseTimeout(Duration.ofSeconds(10))
+              .build();
+
+      for (int i = 0; i < 10; i++) {
+        if (Workflow.newRandom().nextDouble() > 0.5) {
+          Workflow.getLogger("test").info("Execute child workflow");
+          TestMultiargsWorkflowsFunc stubF =
+              Workflow.newChildWorkflowStub(TestMultiargsWorkflowsFunc.class, workflowOptions);
+          stubF.func();
+        } else {
+          Workflow.getLogger("test").info("Execute activity");
+          TestActivities activities = Workflow.newActivityStub(TestActivities.class, options);
+          activities.activity();
+        }
+      }
+
+      return "done";
+    }
+  }
+
+  @Test
   public void testWorkflowReset() throws Exception {
     // Leave the following code to generate history.
 //    startWorkerFor(TestWorkflowResetReplayWorkflow.class, TestMultiargsWorkflowsImpl.class);
@@ -4543,146 +4683,6 @@
     }
     WorkflowReplayer.replayWorkflowExecutionFromResource(
         "resetWorkflowHistory.json", TestWorkflowResetReplayWorkflow.class);
-=======
-  public void testLocalActivity() {
-    startWorkerFor(TestLocalActivityWorkflowImpl.class);
-    TestWorkflow1 workflowStub =
-        workflowClient.newWorkflowStub(
-            TestWorkflow1.class, newWorkflowOptionsBuilder(taskList).build());
-    String result = workflowStub.execute(taskList);
-    assertEquals("test123123", result);
-    assertEquals(activitiesImpl.toString(), 3, activitiesImpl.invocations.size());
-  }
-
-  public static class TestLocalActivityMultiBatchWorkflowImpl implements TestWorkflow1 {
-    @Override
-    public String execute(String taskList) {
-      TestActivities localActivities =
-          Workflow.newLocalActivityStub(TestActivities.class, newLocalActivityOptions1());
-      String result = "";
-      for (int i = 0; i < 5; i++) {
-        result += localActivities.sleepActivity(2000, i);
-      }
-      return result;
-    }
-  }
-
-  @Test
-  public void testLocalActivityMultipleBatches() {
-    startWorkerFor(TestLocalActivityMultiBatchWorkflowImpl.class);
-    WorkflowOptions options =
-        new WorkflowOptions.Builder()
-            .setExecutionStartToCloseTimeout(Duration.ofMinutes(5))
-            .setTaskStartToCloseTimeout(Duration.ofSeconds(5))
-            .setTaskList(taskList)
-            .build();
-    TestWorkflow1 workflowStub = workflowClient.newWorkflowStub(TestWorkflow1.class, options);
-    String result = workflowStub.execute(taskList);
-    assertEquals("sleepActivity0sleepActivity1sleepActivity2sleepActivity3sleepActivity4", result);
-    assertEquals(activitiesImpl.toString(), 5, activitiesImpl.invocations.size());
-  }
-
-  public static class TestParallelLocalActivityExecutionWorkflowImpl implements TestWorkflow1 {
-    @Override
-    public String execute(String taskList) {
-      TestActivities localActivities =
-          Workflow.newLocalActivityStub(TestActivities.class, newLocalActivityOptions1());
-      List<Promise<String>> results = new ArrayList<>(4);
-      for (int i = 1; i <= 4; i++) {
-        results.add(Async.function(localActivities::sleepActivity, (long) 1000 * i, i));
-      }
-
-      Promise<String> result2 =
-          Async.function(
-              () -> {
-                String result = "";
-                for (int i = 0; i < 3; i++) {
-                  result += localActivities.sleepActivity(1000, 21);
-                }
-                return result;
-              });
-
-      return results.get(0).get()
-          + results.get(1).get()
-          + results.get(2).get()
-          + results.get(3).get()
-          + result2.get();
-    }
-  }
-
-  @Test
-  public void testParallelLocalActivityExecutionWorkflow() {
-    startWorkerFor(TestParallelLocalActivityExecutionWorkflowImpl.class);
-    WorkflowOptions options =
-        new WorkflowOptions.Builder()
-            .setExecutionStartToCloseTimeout(Duration.ofMinutes(5))
-            .setTaskStartToCloseTimeout(Duration.ofSeconds(5))
-            .setTaskList(taskList)
-            .build();
-    TestWorkflow1 workflowStub = workflowClient.newWorkflowStub(TestWorkflow1.class, options);
-    String result = workflowStub.execute(taskList);
-    assertEquals(
-        "sleepActivity1sleepActivity2sleepActivity3sleepActivity4sleepActivity21sleepActivity21sleepActivity21",
-        result);
-  }
-
-  public interface SignalOrderingWorkflow {
-    @WorkflowMethod
-    List<String> run();
-
-    @SignalMethod(name = "testSignal")
-    void signal(String s);
-  }
-
-  public static class SignalOrderingWorkflowImpl implements SignalOrderingWorkflow {
-    private List<String> signals = new ArrayList<>();
-
-    @Override
-    public List<String> run() {
-      Workflow.await(() -> signals.size() == 3);
-      return signals;
-    }
-
-    @Override
-    public void signal(String s) {
-      signals.add(s);
-    }
-  }
-
-  @Test
-  public void testSignalOrderingWorkflow() {
-    startWorkerFor(SignalOrderingWorkflowImpl.class);
-    WorkflowOptions options =
-        new WorkflowOptions.Builder()
-            .setExecutionStartToCloseTimeout(Duration.ofMinutes(1))
-            .setTaskStartToCloseTimeout(Duration.ofSeconds(10))
-            .setTaskList(taskList)
-            .build();
-    SignalOrderingWorkflow workflowStub =
-        workflowClient.newWorkflowStub(SignalOrderingWorkflow.class, options);
-    WorkflowClient.start(workflowStub::run);
-
-    // Suspend polling so that all the signals will be received in the same decision task.
-    if (useExternalService) {
-      workerFactory.suspendPolling();
-    } else {
-      testEnvironment.getWorkerFactory().suspendPolling();
-    }
-
-    workflowStub.signal("test1");
-    workflowStub.signal("test2");
-    workflowStub.signal("test3");
-
-    if (useExternalService) {
-      workerFactory.resumePolling();
-    } else {
-      testEnvironment.getWorkerFactory().resumePolling();
-    }
-
-    List<String> result = workflowStub.run();
-    List<String> expected = Arrays.asList("test1", "test2", "test3");
-    assertEquals(expected, result);
->>>>>>> b3621d54
   }
 
   private static class FilteredTrace {
