--- conflicted
+++ resolved
@@ -31,11 +31,8 @@
 import com.uber.cadence.activity.Activity;
 import com.uber.cadence.activity.ActivityMethod;
 import com.uber.cadence.activity.ActivityOptions;
-<<<<<<< HEAD
+import com.uber.cadence.activity.ActivityTask;
 import com.uber.cadence.activity.LocalActivityOptions;
-=======
-import com.uber.cadence.activity.ActivityTask;
->>>>>>> 60408a17
 import com.uber.cadence.client.ActivityCancelledException;
 import com.uber.cadence.client.ActivityCompletionClient;
 import com.uber.cadence.client.ActivityNotExistsException;
@@ -1297,17 +1294,17 @@
       startWorkerFor(TestMultiargsWorkflowsImpl.class);
       WorkflowOptions workflowOptions = newWorkflowOptionsBuilder(taskList).setMemo(memo).build();
       TestMultiargsWorkflowsFunc stubF =
-              workflowClient.newWorkflowStub(TestMultiargsWorkflowsFunc.class, workflowOptions);
+          workflowClient.newWorkflowStub(TestMultiargsWorkflowsFunc.class, workflowOptions);
       WorkflowExecution executionF = WorkflowClient.start(stubF::func);
 
       GetWorkflowExecutionHistoryResponse historyResp =
-              WorkflowExecutionUtils.getHistoryPage(
-                      new byte[] {}, testEnvironment.getWorkflowService(), DOMAIN, executionF);
+          WorkflowExecutionUtils.getHistoryPage(
+              new byte[] {}, testEnvironment.getWorkflowService(), DOMAIN, executionF);
       HistoryEvent startEvent = historyResp.history.getEvents().get(0);
       Memo memoFromEvent = startEvent.workflowExecutionStartedEventAttributes.getMemo();
       byte[] memoBytes = memoFromEvent.getFields().get(testMemoKey).array();
       String memoRetrieved =
-              JsonDataConverter.getInstance().fromData(memoBytes, String.class, String.class);
+          JsonDataConverter.getInstance().fromData(memoBytes, String.class, String.class);
       assertEquals(testMemoValue, memoRetrieved);
     }
   }
@@ -3830,7 +3827,9 @@
   }
 
   static CompletableFuture<Boolean> executionStarted = new CompletableFuture<>();
-  public static class TestGetVersionWithoutDecisionEventWorkflowImpl implements TestWorkflowSignaled {
+
+  public static class TestGetVersionWithoutDecisionEventWorkflowImpl
+      implements TestWorkflowSignaled {
 
     CompletablePromise<Boolean> signalReceived = Workflow.newPromise();
 
@@ -3843,7 +3842,8 @@
           executionStarted.complete(true);
           signalReceived.get();
         } else {
-          // Execute getVersion in replay mode. In this case we have no decision event, only a signal.
+          // Execute getVersion in replay mode. In this case we have no decision event, only a
+          // signal.
           int version = Workflow.getVersion("test_change", Workflow.DEFAULT_VERSION, 1);
           if (version == Workflow.DEFAULT_VERSION) {
             signalReceived.get();
